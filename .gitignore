--- conflicted
+++ resolved
@@ -27,45 +27,15 @@
 # Operating System Files
 # MacOS
 .DS_Store
-<<<<<<< HEAD
-Thumbs.db
-package.json
-SESSION_SUMMARY.md
-NOTES.md
-ISSUES.md
-
-# TypeScript
-dist
-*.tsbuildinfo
-
-# npm
-npm-debug.log*
-yarn-debug.log*
-yarn-error.log*
-pnpm-debug.log*
-
-# VSCode
-.vscode/
-
-# MacOS
-=======
->>>>>>> 0f99b0ae
 .AppleDouble
 .LSOverride
 
 # Windows
-<<<<<<< HEAD
-ehthumbs.db
-Desktop.ini
-
-# IDEs
-=======
 Thumbs.db
 ehthumbs.db
 Desktop.ini
 # IDEs and Editors
 .vscode/
->>>>>>> 0f99b0ae
 .idea/
 *.suo
 *.ntvs*
@@ -76,11 +46,7 @@
 coverage/
 .nyc_output/
 
-<<<<<<< HEAD
-# Misc
-=======
 # Temporary files
->>>>>>> 0f99b0ae
 *.swp
 *.swo
 *.bak
