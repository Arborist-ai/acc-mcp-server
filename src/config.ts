import path from "node:path";
import { fileURLToPath } from "node:url";
import dotenv from "dotenv";

// Get the directory of the current module (works in both built and source)
const __filename = fileURLToPath(import.meta.url);
const __dirname = path.dirname(__filename);

// Load .env from the project root (one level up from build/config.js)
const envPath = path.join(__dirname, "..", ".env");
dotenv.config({ path: envPath });

<<<<<<< HEAD
const { APS_CLIENT_ID, APS_CLIENT_SECRET, APS_SA_ID, APS_SA_EMAIL, APS_SA_KEY_ID, APS_SA_PRIVATE_KEY } = process.env;
=======
const { 
    APS_CLIENT_ID, 
    APS_CLIENT_SECRET, 
    APS_OAUTH_CLIENT_ID,
    APS_OAUTH_CLIENT_SECRET,
    APS_SA_ID, 
    APS_SA_EMAIL, 
    APS_SA_KEY_ID, 
    APS_SA_PRIVATE_KEY 
} = process.env;

// OAuth Configuration for 3-legged authentication
// These settings control how the OAuth flow works for user authentication
export const OAUTH_CONFIG = {
    // OAuth credentials for the web application that supports callback URLs
    clientId: APS_OAUTH_CLIENT_ID!,
    clientSecret: APS_OAUTH_CLIENT_SECRET!,
    // The port where our temporary OAuth callback server will listen
    // Using a high port number to avoid conflicts with other services
    callbackPort: 8765,
    // The redirect URI that Autodesk will send the authorization code to
    // This must match what's configured in your Autodesk app settings
    redirectUri: `http://localhost:8765/oauth/callback`,
    // OAuth endpoints for Autodesk Platform Services v2
    authorizeUrl: 'https://developer.api.autodesk.com/authentication/v2/authorize',
    tokenUrl: 'https://developer.api.autodesk.com/authentication/v2/token',
    // Scopes needed for forms access - these define what permissions we're requesting
    scopes: ['data:read', 'data:write', 'account:read']
};
>>>>>>> 0f99b0ae

export {
    APS_CLIENT_ID,
    APS_CLIENT_SECRET,
    APS_OAUTH_CLIENT_ID,
    APS_OAUTH_CLIENT_SECRET,
    APS_SA_ID,
    APS_SA_EMAIL,
    APS_SA_KEY_ID,
    APS_SA_PRIVATE_KEY
}<|MERGE_RESOLUTION|>--- conflicted
+++ resolved
@@ -10,9 +10,6 @@
 const envPath = path.join(__dirname, "..", ".env");
 dotenv.config({ path: envPath });
 
-<<<<<<< HEAD
-const { APS_CLIENT_ID, APS_CLIENT_SECRET, APS_SA_ID, APS_SA_EMAIL, APS_SA_KEY_ID, APS_SA_PRIVATE_KEY } = process.env;
-=======
 const { 
     APS_CLIENT_ID, 
     APS_CLIENT_SECRET, 
@@ -42,7 +39,6 @@
     // Scopes needed for forms access - these define what permissions we're requesting
     scopes: ['data:read', 'data:write', 'account:read']
 };
->>>>>>> 0f99b0ae
 
 export {
     APS_CLIENT_ID,
