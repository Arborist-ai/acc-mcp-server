--- conflicted
+++ resolved
@@ -16,12 +16,10 @@
 export { getFolderContentsEnhanced } from "./get-folder-contents-enhanced.js";
 export { getFolderApiDiagnostic } from "./get-folder-api-diagnostic.js";
 
-<<<<<<< HEAD
-// Note: Forms and RFI tools removed due to 3-legged OAuth requirement
-// These will be added back when we implement proper user authentication
-=======
 // Export Forms tool - OAuth-enabled with intelligent token management
 export { getForms } from "./get-forms.js";
 
-// Note: RFI tools still disabled due to potential authentication requirements
->>>>>>> 0f99b0ae
+// Export Schedule Management tools
+export { getProjectTimeline } from "./get-project-timeline.js";
+
+// Note: RFI tools still disabled due to potential authentication requirements